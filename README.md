# Shopee Product Matching - Kaggle Competition

This repository contains my solution for the [Shopee - Product Matching Kaggle Competition](https://www.kaggle.com/c/shopee-product-matching). The primary goal was to identify which products in a massive dataset were duplicates of each other, using only product titles and images. This project demonstrates a complete machine learning pipeline, from multi-modal deep learning to efficient similarity search. I used this project to gain further insight into the ML pipeline process as well as transformer architectures and text-based models.

**Final Result: Mean F1 Score of 0.577 on the private leaderboard.**
![Results](result.png)
---

<<<<<<< HEAD
### 🖼️ Visual Demonstration
=======
### 🖼️ Visualising the Approach

My solution follows a two-stage process: first, generating a unified embedding from product data using a multi-modal model, and second, using these embeddings to find and group similar items.

#### Model Architecture

The core of the project is a neural network that fuses visual and textual information into a single vector.

```
+--------------------------+      +--------------------------------+
|      Product Image       |      |          Product Title         |
+--------------------------+      +--------------------------------+
             |                                   |
             v                                   v
+--------------------------+      +--------------------------------+
| Vision Transformer (ViT) |      |         BERT Encoder           |
|   (Image Embeddings)     |      |       (Text Embeddings)        |
+--------------------------+      +--------------------------------+
             |                                   |
             +----------------+------------------+
                              |
                              v
                 +--------------------------+
                 |  Concatenate & Project   |
                 |      (Fusion Layer)      |
                 +--------------------------+
                              |
                              v
                 +--------------------------+
                 | L2 Normalised Embedding  |
                 |      (512-dim Vector)    |
                 +--------------------------+
```

#### Example Output
>>>>>>> 64a81975

The generated embeddings are then used to find the most similar products for any given item.

| Query Product | Match 1 | Match 2 | Match 3 |
| :---: | :---: | :---: | :---: |
| ![Query](https://placehold.co/200x200/DBEAFE/3B82F6?text=Query+Item) | ![Match 1](https://placehold.co/200x200/DBEAFE/3B82F6?text=Match+1) | ![Match 2](https://placehold.co/200x200/DBEAFE/3B82F6?text=Match+2) | ![Match 3](https://placehold.co/200x200/DBEAFE/3B82F6?text=Match+3) |
| *Original Item* | *Confident Match* | *Confident Match* | *Confident Match* |

---

### ⚙️ Technical Approach & Methodology

My approach is centered around creating a powerful, combined embedding for each product and then efficiently finding the nearest neighbors in this embedding space.

1.  **Multi-Modal Model Architecture**:
    * **Image Embeddings**: A pre-trained Vision Transformer (`vit_b_16`) processes product images to capture visual features. The final classification head is removed to extract a 768-dimension feature vector.
    * **Text Embeddings**: A pre-trained BERT model (`bert-base-uncased`) processes product titles to capture semantic meaning. The `[CLS]` token's output is used as the sentence embedding.
    * **Fusion**: The image and text feature vectors are projected to a common dimension (512), concatenated, and then passed through a final linear layer to create a single, fused embedding.
    * **Normalisation**: The final embedding is L2-normalised. This is a critical step that projects the vectors onto a hypersphere, making cosine similarity an effective and efficient metric for measuring distance.

2.  **Inference and Candidate Generation**:
    * The trained model is used to generate a 512-dimension embedding for every product in the test set.
    * To find potential matches for each product, I used `scikit-learn`'s `NearestNeighbors` model, configured with a `cosine` metric. This allows for a highly optimised search for the top 50 most similar items, avoiding a slow, brute-force comparison.

3.  **Grouping and Thresholding**:
    * For each product, its 50 nearest neighbors are considered as potential matches.
    * A **similarity threshold of 0.85** is applied to the cosine similarity scores. Only neighbors with a similarity score *above* this threshold are considered true matches. This step is crucial for balancing the precision and recall of the final groups. Note: this could likely be further optimised with more experimentation to find an optimal similarity threshold, which could be lower or higher than the value used.

---

### 🛠️ Tech Stack

* **Core Libraries**: Python, PyTorch, Hugging Face Transformers
* **Data Handling**: Pandas, NumPy
* **ML & Computer Vision**: scikit-learn, Albumentations, Pillow (PIL)
* **Development**: Jupyter Notebooks (for exploration), Git & GitHub (for version control)

---

### 📂 Project Structure

```
shopee-product-matching/
├── data/
│   └── (Download from Kaggle)
├── notebooks/
│   └── 1_data_exploration.ipynb
├── src/
│   ├── dataset.py
│   ├── model.py
│   └── inference.py
├── .gitignore
├── README.md
└── requirements.txt
```

---

### 🚀 Setup and Usage

To reproduce the results, follow these steps:

1.  **Clone the repository:**
    ```bash
    git clone [https://github.com/](https://github.com/)<muanderson/shopee-product-matching.git
    cd shopee-product-matching
    ```

2.  **Create a virtual environment and install dependencies:**
    ```bash
    python -m venv venv
    source venv/bin/activate  # On Windows, use `venv\Scripts\activate`
    pip install -r requirements.txt
    ```

3.  **Download Data and Model Weights:**
    * Download the competition data from the [Shopee Kaggle page](https://www.kaggle.com/c/shopee-product-matching/data).
    * Unzip and place the contents into the `data/` directory.
    * Place the pre-trained model weights (`.pt` or `.bin` files) into a `models/` directory.

4.  **Run Inference:**
    * Update the file paths in `src/inference.py` to point to your data and model directories.
    * Execute the script to generate the `submission.csv` file.
    ```bash
    python src/inference.py
    ```

---

### 📈 Future Improvements

While the current score is solid, several areas could be explored to further improve performance:

* **Hyperparameter Tuning**: Systematically tune the `similarity_threshold` on a validation set to find the optimal balance between precision and recall.
* **Graph-Based Grouping**: Implement a more robust grouping strategy by treating matches as a graph. Finding the "connected components" of this graph would ensure that if A matches B and B matches C, then A, B, and C are all correctly placed in the same group.
* **Fine-Tuning with ArcFace**: Fine-tune the end-to-end model on the Shopee training data using a metric learning loss function like ArcFace. This would train the model to create a more discriminative embedding space, making the final grouping much easier and more accurate.<|MERGE_RESOLUTION|>--- conflicted
+++ resolved
@@ -6,10 +6,7 @@
 ![Results](result.png)
 ---
 
-<<<<<<< HEAD
 ### 🖼️ Visual Demonstration
-=======
-### 🖼️ Visualising the Approach
 
 My solution follows a two-stage process: first, generating a unified embedding from product data using a multi-modal model, and second, using these embeddings to find and group similar items.
 
@@ -44,7 +41,6 @@
 ```
 
 #### Example Output
->>>>>>> 64a81975
 
 The generated embeddings are then used to find the most similar products for any given item.
 
